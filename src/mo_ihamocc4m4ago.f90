!>
!! @par (c) Copyright
!! This software is provided under:
!!
!! The 3-Clause BSD License
!! SPDX short identifier: BSD-3-Clause
!! See https://opensource.org/licenses/BSD-3-Clause
!!
!! (c) Copyright 2016-2021 MPI-M, Joeran Maerz, Irene Stemmler;
!!     first published 2020
!!
!! Redistribution and use in source and binary forms, with or without
!! modification, are permitted provided that the following conditions are met:
!!
!! 1. Redistributions of source code must retain the above copyright notice,
!!    this list of conditions and the following disclaimer.
!! 2. Redistributions in binary form must reproduce the above copyright notice,
!!    this list of conditions and the following disclaimer in the documentation
!!    and/or other materials provided with the distribution.
!! 3. Neither the name of the copyright holder nor the names of its contributors
!!    may be used to endorse or promote products derived from this software
!!    without specific prior written permission.
!!
!! THIS SOFTWARE IS PROVIDED BY THE COPYRIGHT HOLDERS AND CONTRIBUTORS "AS IS"
!! AND ANY EXPRESS OR IMPLIED WARRANTIES, INCLUDING, BUT NOT LIMITED TO, THE
!! IMPLIED WARRANTIES OF MERCHANTABILITY AND FITNESS FOR A PARTICULAR PURPOSE
!! ARE DISCLAIMED. IN NO EVENT SHALL THE COPYRIGHT HOLDER OR CONTRIBUTORS BE
!! LIABLE FOR ANY DIRECT, INDIRECT, INCIDENTAL, SPECIAL, EXEMPLARY, OR
!! CONSEQUENTIAL DAMAGES (INCLUDING, BUT NOT LIMITED TO, PROCUREMENT OF
!! SUBSTITUTE GOODS OR SERVICES; LOSS OF USE, DATA, OR PROFITS; OR BUSINESS
!! INTERRUPTION) HOWEVER CAUSED AND ON ANY THEORY OF LIABILITY, WHETHER IN
!! CONTRACT, STRICT LIABILITY, OR TORT (INCLUDING NEGLIGENCE OR OTHERWISE)
!! ARISING IN ANY WAY OUT OF THE USE OF THIS SOFTWARE, EVEN IF ADVISED OF THE
!! POSSIBILITY OF SUCH DAMAGE.[7]
!!
!!
!! -----------------------------------------------------------------------------
!! -----------------------------------------------------------------------------
!! @file mo_ihamocc4m4ago.F90
!! @brief Module for Marine Aggregates:
!!        The Microstructure, Multiscale, Mechanistic, Marine Aggregates
!!        in the Global Ocean (M4AGO) sinking scheme
!!
!! The mo_ihamocc4m4ago module contains routines to calculate:
!!      - primary particles from iHAMOCC tracers
!!      - diagnostics and enables to return a 3D sinking velocity field
!!
!! See:
!! Maerz et al. 2020: Microstructure and composition of marine aggregates
!!                    as co-determinants for vertical particulate organic
!!                    carbon transfer in the global ocean.
!!                    Biogeosciences, 17, 1765-1803,
!!                    https://doi.org/10.5194/bg-17-1765-2020
!!
!! This module is written within the project:
!! Multiscale Approach on the Role of Marine Aggregates (MARMA)
!! funded by the Max Planck Society (MPG)
!!
!! @author: joeran maerz (joeran.maerz@mpimet.mpg.de), MPI-M, HH
!! 2019, June, revised by Irene Stemmler (refactoring, cleaning), MPI-M, HH
!!
!! 2023 adopted to iHAMOCC by joeran maerz, UiB, Bergen
!! 2024 packaged as individual module (initially for iHAMOCC) by joeran maerz, UiB, Bergen
!!
!! -----------------------------------------------------------------------------
!! -----------------------------------------------------------------------------
!!
!!

module mo_ihamocc4m4ago

  ! iHAMOCC ocean biogeochemistry model-specific routines
  use mo_vgrid,         only: dp_min
  use mo_control_bgc,   only: dtb, dtbgc,io_stdo_bgc
  use mo_param_bgc,     only: calcdens, claydens, opaldens, calcwei, opalwei, ropal
  use mo_carbch,        only: ocetra
  use mo_param1_bgc,    only: iopal, ifdust, icalc, idet

  ! M4AGO routines:
<<<<<<< HEAD
  use mo_m4ago_core,    only: rho_aq,ONE_SIXTH,PI,aggregates,                                      &
                            & ws_Re_approx,volweighted_agg_density,                                &
=======
  use mo_m4ago_kind,    only: wp
  use mo_m4ago_core,    only: av_dp, av_rho_p, df_agg, b_agg, Lmax_agg,                            &
                            & stickiness_agg,rho_aq,ONE_SIXTH,PI,                                  &
                            & ws_aggregates,ws_Re_approx,volweighted_agg_density,                  &
>>>>>>> eb58675c
                            & volweighted_agg_porosity,conc_weighted_mean_agg_diameter,            &
                            & aggregate_properties, init_m4ago_core_parameters

  use mo_m4ago_physics, only: mol_dyn_vis

  implicit none

  private

  ! Public subroutines
  public :: ihamocc_mean_aggregate_sinking_speed, init_m4ago_nml_params, init_m4ago_params,        &
          & alloc_mem_m4ago, cleanup_mem_m4ago


  ! Public fields and parameters
  public :: ws_agg,                                                                                &
          & aggregate_diagnostics,kav_dp,kav_rho_p,kav_d_C,kws_agg,kdf_agg,kstickiness_agg,kb_agg, &
          & kstickiness_frustule,kLmax_agg,kdynvis,kav_rhof_V,kav_por_V


  ! ------------------------------------------------------------------------------------------------
  ! biogeochemistry model-specific parameters
  ! ------------------------------------------------------------------------------------------------
  ! primary particle diameter for POM & PIM species involved in parametrized aggregation (m)
  real(wp), protected :: dp_dust ! primary particle diameter dust
  real(wp), protected :: dp_det  ! primary particle diameter detritus
  real(wp), protected :: dp_calc ! primary particle diameter calc
  real(wp), protected :: dp_opal ! primary particle diameter opal

  ! Stickiness of primary particles
  real(wp), protected :: stickiness_TEP  ! stickiness of TEP (related to opal frustules)
  real(wp), protected :: stickiness_det  ! normal detritus stickiness
  real(wp), protected :: stickiness_opal ! stickiness of opal (without TEP - just normal coating)
  real(wp), protected :: stickiness_calc ! stickiness of calc particles (coated with organics)
  real(wp), protected :: stickiness_dust ! stickiness of dust particles (coated with organics)

  real(wp), protected :: agg_df_max      ! maximum fractal dimension of aggregates (~2.5)
  real(wp), protected :: agg_df_min      ! minimum fractal dimension of aggregates (~1.2 - 1.6)
  real(wp), protected :: rho_TEP         ! density of TEP particles
  real(wp), protected :: agg_org_dens    ! organic detritus density (alternative to orgdens to avoid negative ws)
  real(wp), protected :: agg_Re_crit     ! critical particle Reynolds number for fragmentation

  ! calculated model-specific parameters
<<<<<<< HEAD
  real, protected :: det_mol2mass ! mol detritus P/m^3 to kg POM /m^3 (according to stoichiometry)
  real, protected :: V_dp_dust,V_dp_det,V_dp_calc,V_dp_opal   ! volumes of primary particles (L^3)
  real, protected :: A_dp_dust,A_dp_det,A_dp_calc,A_dp_opal   ! surface areas of primary particles (L^2)
  real, protected :: stickiness_min, stickiness_max           ! minimum and maximum stickiness of primary particles
  real, protected :: rho_V_dp_dust,rho_V_dp_det,rho_V_dp_calc ! rho_V_dp_opal ! mass of primary particles (M)
  real, protected :: Rm_SiP                                   ! molar mass ratio opal (SiO_2) to POM
  real, protected :: thick_shell                              ! diatom frustule shell thickness (L)
  real, protected :: d_frustule_inner                         ! diameter of hollow part in diatom frustule (L)
  real, protected :: V_frustule_inner                         ! volume of hollow part in diatom frustule (L^3)
  real, protected :: V_frustule_opal                          ! volume of opal shell material (L^3)
  real, protected :: rho_V_frustule_opal                      ! mass of frustule material (M)

  ! Parameter for M4AGO core
  integer, parameter :: NPrimPartTypes = 4 ! Number of primary particle types generated from the biogeochemistry model

  ! Fields
  real,allocatable :: ws_agg(:,:,:)       ! mass concentration-weighted aggregate mean sinking velocity
  real,allocatable :: dyn_vis(:,:,:)      ! molecular dynamic viscosity
  real,allocatable :: m4ago_ppo(:,:,:)    ! pressure
=======
  real(wp), protected :: det_mol2mass ! mol detritus P/m^3 to kg POM /m^3 (according to stoichiometry)
  real(wp), protected :: V_dp_dust,V_dp_det,V_dp_calc,V_dp_opal   ! volumes of primary particles (L^3)
  real(wp), protected :: A_dp_dust,A_dp_det,A_dp_calc,A_dp_opal   ! surface areas of primary particles (L^2)
  real(wp), protected :: stickiness_min, stickiness_max           ! minimum and maximum stickiness of primary particles
  real(wp), protected :: rho_V_dp_dust,rho_V_dp_det,rho_V_dp_calc ! rho_V_dp_opal ! mass of primary particles (M)
  real(wp), protected :: Rm_SiP                                   ! molar mass ratio opal (SiO_2) to POM
  real(wp), protected :: thick_shell                              ! diatom frustule shell thickness (L)
  real(wp), protected :: d_frustule_inner                         ! diameter of hollow part in diatom frustule (L)
  real(wp), protected :: V_frustule_inner                         ! volume of hollow part in diatom frustule (L^3)
  real(wp), protected :: V_frustule_opal                          ! volume of opal shell material (L^3)
  real(wp), protected :: rho_V_frustule_opal                      ! mass of frustule material (M)
  real(wp), protected :: cell_det_mass                            ! mass of detritus material in diatoms
  real(wp), protected :: cell_pot_det_mass                        ! potential (max) mass detritus material in diatoms
  real(wp), protected :: free_detritus                            ! freely available detritus mass outside the frustule
  real(wp), protected :: V_POM_cell                               ! volume of POM in frustule
  real(wp), protected :: V_aq                                     ! volume of water space in frustule
  real(wp), protected :: rho_frustule                             ! density of diatom frustule incl. opal, detritus and water
  real(wp), protected :: rho_diatom                               ! density of either hollow frustule
  real(wp), protected :: stickiness_frustule                      ! stickiness of the diatom frustile as primary particle
  !$OMP THREADPRIVATE(free_detritus,rho_diatom,cell_det_mass,cell_pot_det_mass,V_POM_cell,V_aq,rho_frustule)

  ! Parameters and fields for M4AGO core
  integer, parameter :: NPrimPartTypes = 4 ! Number of primary particle types generated from the biogeochemistry model
  real(wp), protected, dimension(NPrimPartTypes)  :: dp_primpart  ! primary particle diameter of each primary particle type (L)
  real(wp), protected, dimension(NPrimPartTypes)  :: rho_primpart ! primary particle density of each primary particle type (M/L^3)
  real(wp), protected, dimension(NPrimPartTypes)  :: n_primpart   ! total number of each primary particle type (#/L^3)
  real(wp), protected, dimension(NPrimPartTypes)  :: V_primpart   ! total volume of each primary particle type (L^3/L^3)
  real(wp), protected, dimension(NPrimPartTypes)  :: A_primpart   ! Surface area of each primary particle type (L^2/L^3)
  real(wp), protected, dimension(NPrimPartTypes)  :: stickiness_primpart ! Stickiness of each primary particle type (-)
  !$OMP THREADPRIVATE(dp_primpart,rho_primpart,n_primpart,A_primpart,V_primpart,stickiness_primpart)

  real(wp),allocatable :: ws_agg(:,:,:)       ! mass concentration-weighted aggregate mean sinking velocity
  real(wp),allocatable :: dyn_vis(:,:,:)      ! molecular dynamic viscosity
  real(wp),allocatable :: m4ago_ppo(:,:,:)    ! pressure
>>>>>>> eb58675c

  ! Marine aggregate diagnostics
  real(wp), dimension (:,:,:,:), allocatable, target :: aggregate_diagnostics    ! diagnostics for marine aggregates

  integer, parameter :: kav_dp               =  1, &
                        kav_rho_p            =  2, &
                        kav_d_C              =  3, &
                        kws_agg              =  4, &
                        kdf_agg              =  5, &
                        kstickiness_agg      =  6, &
                        kb_agg               =  7, &
                        kstickiness_frustule =  8, &
                        kLmax_agg            =  9, &
                        kdynvis              = 10, &
                        kav_rhof_V           = 11, &
                        kav_por_V            = 12, &
                        naggdiag             = 12

  ! Internally used parameters and values
  real(wp), parameter :: NUM_FAC = 1.e9_wp             ! factor to avoid numerical precision problems
  real(wp), parameter :: EPS_ONE = EPSILON(1._wp)

contains

  !===================================================================================== m4ago_init_params
  subroutine init_m4ago_nml_params
    !>
    !! Initialization of namelist parameters
    !!

    implicit none

    ! Primary particle sizes
    dp_dust = 2.e-6_wp      ! following the classical HAMOCC parametrization
    dp_det  = 4.e-6_wp      ! not well defined
    dp_calc = 3.e-6_wp      ! following Henderiks 2008, Henderiks & Pagani 2008
    dp_opal = 20.e-6_wp     ! mean frustule diameter of diatoms

<<<<<<< HEAD
    ! Stickiness values - note that their relative values to each other matter!
    stickiness_TEP    = 0.19
    stickiness_det    = 0.1
    stickiness_opal   = 0.08
    stickiness_calc   = 0.09
    stickiness_dust   = 0.07
=======
    ! Stickiness values
    stickiness_TEP    = 0.19_wp
    stickiness_det    = 0.1_wp
    stickiness_opal   = 0.08_wp
    stickiness_calc   = 0.09_wp
    stickiness_dust   = 0.07_wp
>>>>>>> eb58675c

    ! Minimum and maximum aggregate fractal dimension
    agg_df_min        = 1.6_wp
    agg_df_max        = 2.4_wp

    ! Density of primary particles
    rho_TEP           = 800._wp ! 700.-840. kg/m^3 Azetsu-Scott & Passow 2004
    agg_org_dens      = 1100._wp ! detritus density - don't use orgdens to avoid negative ws

    ! Critical particle Reynolds number for limiting nr-distribution
    agg_Re_crit       = 20._wp

  end subroutine init_m4ago_nml_params


  subroutine init_m4ago_params
    !>
    !! Initilization of parameters
    !!

    implicit none
    det_mol2mass   = 3166._wp  ! mol detritus P/m^3 to kg POM /m^3 (according to stoichiometry)

    ! Volume of an individual primary particle*NUMFAC
    V_dp_dust = ONE_SIXTH*PI*dp_dust**3*NUM_FAC
    V_dp_det  = ONE_SIXTH*PI*dp_det**3 *NUM_FAC
    V_dp_calc = ONE_SIXTH*PI*dp_calc**3*NUM_FAC
    V_dp_opal = ONE_SIXTH*PI*dp_opal**3*NUM_FAC

    ! Surface area of an individual primary particle*NUMFAC
    A_dp_dust = PI*dp_dust**2*NUM_FAC
    A_dp_det  = PI*dp_det**2 *NUM_FAC
    A_dp_calc = PI*dp_calc**2*NUM_FAC
    A_dp_opal = PI*dp_opal**2*NUM_FAC

    ! Mass of an individual primary particle*NUMFAC
    rho_V_dp_dust = V_dp_dust*claydens
    rho_V_dp_det  = V_dp_det*agg_org_dens
    rho_V_dp_calc = V_dp_calc*calcdens

    Rm_SiP              = ropal*opalwei/det_mol2mass
    ! shell thickness
    thick_shell         = 0.5_wp*dp_opal*(1._wp - (opaldens/(Rm_SiP*agg_org_dens+opaldens))**(1._wp/3._wp))
    d_frustule_inner    = dp_opal - 2._wp*thick_shell
    ! volume of hollow part of frustule
    V_frustule_inner    = ONE_SIXTH* PI*d_frustule_inner**3*NUM_FAC
    ! volume of opal part of frustule
    V_frustule_opal     = ONE_SIXTH*PI*(dp_opal**3 - d_frustule_inner**3)*NUM_FAC
    rho_V_frustule_opal = V_frustule_opal*opaldens

    ! Minimum and maximum reachable stickiness
    stickiness_min      = min(stickiness_TEP, stickiness_det, stickiness_opal, stickiness_calc, stickiness_dust)
    stickiness_max      = max(stickiness_TEP, stickiness_det, stickiness_opal, stickiness_calc, stickiness_dust)

    ! Init core M4AGO parameters
    call init_m4ago_core_parameters(agg_Re_crit,agg_df_min,agg_df_max,stickiness_min,stickiness_max)

  end subroutine init_m4ago_params

  !===================================================================================== mean_agg_ws
  subroutine ihamocc_mean_aggregate_sinking_speed(kpie, kpje, kpke, kbnd, pddpo, omask, ptho, psao, ppao, prho)
    !-----------------------------------------------------------------------
    !>
    !! calculates the mass concentration-weighted mean sinking velocity of marine
    !! aggregates
    !!

    implicit none

    integer, intent(in)  :: kpie                  !< 1st real of model grid.
    integer, intent(in)  :: kpje                  !< 2nd real of model grid.
    integer, intent(in)  :: kpke                  !< 3rd (vertical) real of model grid.
    integer, intent(in)  :: kbnd                  !< time step boundary
    real,    intent(in)  :: pddpo(kpie,kpje,kpke) !< size of scalar grid cell (3rd dimension) [m]
    real,    intent(in)  :: omask(kpie,kpje)      !< ocean mask
    real,    intent(in)  :: ptho (1-kbnd:kpie+kbnd,1-kbnd:kpje+kbnd,kpke) !< potential temperature [deg C]
    real,    intent(in)  :: psao (1-kbnd:kpie+kbnd,1-kbnd:kpje+kbnd,kpke) !< salinity [psu.].
    real,    intent(in)  :: ppao (1-kbnd:kpie+kbnd,1-kbnd:kpje+kbnd)      !< pressure at sea level [Pa].
    real,    intent(in)  :: prho (kpie,kpje,kpke)                         !< water density [g/cm3]

    integer :: i,j,k
    type(aggregates) :: aggs
    allocate(aggs%dp_pp(NPrimPartTypes))
    allocate(aggs%rho_pp(NPrimPartTypes))
    allocate(aggs%stickiness_pp(NPrimPartTypes))
    allocate(aggs%n_pp(NPrimPartTypes))
    allocate(aggs%A_pp(NPrimPartTypes))
    allocate(aggs%V_pp(NPrimPartTypes))

    ! get pressure
    call calc_pressure(kpie, kpje, kpke,kbnd, pddpo, omask)

    ! molecular dynamic viscosity
    call dynvis(kpie, kpje, kpke, kbnd, pddpo, omask, ptho, psao, m4ago_ppo)

    !$OMP PARALLEL DO PRIVATE(i,j,k,aggs)
    do j = 1,kpje
      do i = 1,kpie
        do k = 1,kpke
          if(pddpo(i,j,k) > dp_min .and. omask(i,j) > 0.5) then

            ! ------ prepare primary particle information to calculate aggregate properties
            call prepare_primary_particles(i, j, k,aggs)

            ! ------ calculate aggregate properties from individual primary particle information
            call aggregate_properties(aggs, dyn_vis(i,j,k))

            ! ======== calculate the mean sinking velocity of aggregates =======
            call ws_Re_approx(aggs,dyn_vis(i,j,k))

            ! Limit settling velocity wrt CFL:
<<<<<<< HEAD
            ws_agg(i,j,k) = min(aggs%ws_aggregates*dtbgc, 0.99*pddpo(i,j,k)) ! (m/s -> m/d)*dtb
=======
            ws_agg(i,j,k) = min(ws_aggregates*dtbgc, 0.99_wp*pddpo(i,j,k)) ! (m/s -> m/d)*dtb
>>>>>>> eb58675c


            ! ============================== Write general diagnostics ============
            aggregate_diagnostics(i,j,k,kws_agg)    = ws_agg(i,j,k)/dtb  ! applied ws conversion  m/time_step  to  m/d for output
            aggregate_diagnostics(i,j,k,kdynvis)    = dyn_vis(i,j,k)     ! dynamic molecular viscosity
            aggregate_diagnostics(i,j,k,kLmax_agg)  = aggs%dmax_agg      ! applied max. diameter
            aggregate_diagnostics(i,j,k,kav_dp)     = aggs%av_dp         ! mean primary particle diameter
            aggregate_diagnostics(i,j,k,kav_rho_p)  = aggs%av_rho_p      ! mean primary particle density
            aggregate_diagnostics(i,j,k,kdf_agg)    = aggs%df_agg        ! aggregate fractal dim
            aggregate_diagnostics(i,j,k,kb_agg)     = aggs%b_agg         ! aggre number distr. slope
            aggregate_diagnostics(i,j,k,kav_d_C)    = conc_weighted_mean_agg_diameter(aggs) ! conc-weighted mean agg. diameter
            aggregate_diagnostics(i,j,k,kav_rhof_V) = volweighted_agg_density(aggs)         ! volume-weighted aggregate density
            aggregate_diagnostics(i,j,k,kav_por_V)  = volweighted_agg_porosity(aggs)        ! volume-weighted aggregate porosity
            aggregate_diagnostics(i,j,k,kstickiness_agg)      = aggs%stickiness_agg         ! aggre. stickiness
            aggregate_diagnostics(i,j,k,kstickiness_frustule) = aggs%stickiness_frustule    ! frustle stickiness
          endif
        enddo
      enddo
    enddo
  end subroutine ihamocc_mean_aggregate_sinking_speed

  !===================================================================================== aggregate_properties
  subroutine prepare_primary_particles(i, j, k,aggs)
    !-----------------------------------------------------------------------
    !>
    !! prepare_primary_particles
    !! calculates/provides fields with:
    !!  - primary particle diameter
    !!  - primary particle density
    !!  - number of primary particles
    !!  - surface area of primary particles
    !!  - volume of primary particles
    !!  - stickiness of the primary particles
    !! based on the driving ocean biogeochmistry model tracer field

    implicit none

    integer, intent(in)  :: i                  !< 1st real of model grid.
    integer, intent(in)  :: j                  !< 2nd real of model grid.
    integer, intent(in)  :: k                  !< 3rd (vertical) real of model grid.
    type(aggregates),intent(inout) :: aggs

    real(wp) :: C_det,C_opal,C_calc,C_dust         ! Concentration of tracers
    real(wp) :: n_det,n_opal,n_calc,n_dust         ! total primary particle number (#)
    real(wp) :: A_dust,A_det,A_calc,A_opal,A_total ! total surface area of primary particles per unit volume (L^2/L^3)
    real(wp) :: V_det,V_opal,V_calc,V_dust,V_solid ! total volume of primary particles in a unit volume (L^3/L^3)

    real :: cell_det_mass                      ! mass of detritus material in diatoms
    real :: cell_pot_det_mass                  ! potential (max) mass detritus material in diatoms
    real :: free_detritus                      ! freely available detritus mass outside the frustule
    real :: V_POM_cell                         ! volume of POM in frustule
    real :: V_aq                               ! volume of water space in frustule
    real :: rho_frustule                       ! density of diatom frustule incl. opal, detritus and water
    real :: rho_diatom                         ! density of either hollow frustule or with additions of detritus and water
    real :: stickiness_frustule                ! stickiness of the diatom frustile as primary particle

    C_det  = abs(ocetra(i,j,k,idet))
    C_opal = abs(ocetra(i,j,k,iopal))
    C_calc = abs(ocetra(i,j,k,icalc))
    C_dust = abs(ocetra(i,j,k,ifdust))

    n_det   = 0._wp ! number of primary particles in a unit volume
    n_opal  = 0._wp
    n_dust  = 0._wp
    n_calc  = 0._wp

    V_det   = 0._wp ! total volume of primary particles in a unit volume
    V_opal  = 0._wp
    V_calc  = 0._wp
    V_dust  = 0._wp
    V_solid = 0._wp

<<<<<<< HEAD
=======
    free_detritus = 0._wp
    rho_diatom    = 0._wp
>>>>>>> eb58675c
    ! n_det are detritus primary particle that are
    ! NOT linked to any diatom frustule
    ! n_opal are number of frustule-like primary particles possessing
    ! a density i) different from pure opal ii) due to a mixture of
    ! opal frustule, detritus inside the frustule and potentially water
    ! inside the frustule

    ! describing diatom frustule as hollow sphere
    ! that is completely or partially filled with detritus
    ! and water
<<<<<<< HEAD
    free_detritus     = 0.
    rho_diatom        = 0.
    cell_det_mass     = 0.
    cell_pot_det_mass = 0.
    V_POM_cell        = 0.
    V_aq              = 0.
    rho_frustule      = 0.
=======
    cell_det_mass     = 0._wp
    cell_pot_det_mass = 0._wp
    V_POM_cell        = 0._wp
    V_aq              = 0._wp
    rho_frustule      = 0._wp
>>>>>>> eb58675c

    ! number of opal frustules (/NUM_FAC)
    n_opal = C_opal*opalwei/rho_V_frustule_opal
    ! maximum mass of detritus inside a frustule
    cell_pot_det_mass = n_opal*V_frustule_inner*agg_org_dens

    ! detritus mass inside frustules
    cell_det_mass = min(cell_pot_det_mass, C_det*det_mol2mass - EPS_ONE)
    ! better: cell_det_mass = max(0._wp,min(cell_pot_det_mass,C_det*det_mol2mass))


    ! volume of detritus component in cell
    V_POM_cell = (cell_det_mass/n_opal)/agg_org_dens

    ! if not detritus is available, water is added
    V_aq = V_frustule_inner -  V_POM_cell

    ! density of the diatom frsutules incl. opal, detritus and water
    rho_frustule = (rho_V_frustule_opal + cell_det_mass/n_opal + V_aq*rho_aq)/V_dp_opal

    ! mass of extra cellular detritus particles
    free_detritus = C_det*det_mol2mass  - cell_det_mass
    rho_diatom = (rho_frustule + cell_det_mass/cell_pot_det_mass*rho_TEP)                          &
                   /(1._wp + cell_det_mass/cell_pot_det_mass)

    ! number of primary particles
    n_det  = free_detritus/rho_V_dp_det  ! includes NUM_FAC
    n_calc = C_calc*calcwei/rho_V_dp_calc
    n_dust = C_dust/rho_V_dp_dust        ! dust is in kg/m3

    ! calc total areas
    A_det   = n_det*A_dp_det
    A_opal  = n_opal*A_dp_opal
    A_calc  = n_calc*A_dp_calc
    A_dust  = n_dust*A_dp_dust

    ! total volume of primary particles
    V_det   = n_det*V_dp_det*NUM_FAC
    V_opal  = n_opal*V_dp_opal*NUM_FAC
    V_calc  = n_calc*V_dp_calc*NUM_FAC
    V_dust  = n_dust*V_dp_dust*NUM_FAC

    ! calc frustule stickiness
    stickiness_frustule = cell_det_mass/(cell_pot_det_mass +EPS_ONE)*stickiness_TEP                &
                               & + (1._wp - cell_det_mass/(cell_pot_det_mass + EPS_ONE))           &
                               &   *stickiness_opal


    ! IMPORTANT: the order requires to be the same for all information
    ! NUMFAC cancels out in the subsequent calculations
    aggs%NPrimPartTypes = NPrimPartTypes
    aggs%dp_pp          = (/ dp_dust,  dp_calc,  dp_det,       dp_opal /)
    aggs%rho_pp         = (/ claydens, calcdens, agg_org_dens, rho_diatom /)
    aggs%n_pp           = (/ n_dust,   n_calc,   n_det,        n_opal  /)
    aggs%A_pp           = (/ A_dust,   A_calc,   A_det,        A_opal /)
    aggs%V_pp           = (/ V_dust,   V_calc,   V_det,        V_opal /)
    aggs%stickiness_pp  = (/ stickiness_dust, stickiness_calc, stickiness_det, stickiness_frustule /)
    aggs%stickiness_frustule = stickiness_frustule

  end subroutine prepare_primary_particles

  !===================================================================================== pressure
  subroutine alloc_mem_m4ago(kpie, kpje, kpke)
    !-----------------------------------------------------------------------
    !>
    !! Initialization/allocation fields
    !! Called in ini_bgc after read_namelist
    !!

    implicit none

    integer, intent(in)  :: kpie                  !< 1st real of model grid.
    integer, intent(in)  :: kpje                  !< 2nd real of model grid.
    integer, intent(in)  :: kpke                  !< 3rd (vertical) real of model grid.

    ! allocate memory space for:
    ! -> aggregate diagnostics (output)
    allocate(aggregate_diagnostics(kpie, kpje, kpke, naggdiag))

    ! -> mean sinking velocity
    allocate(ws_agg(kpie,kpje,kpke))

    ! -> molecular dynamic viscosity
    allocate(dyn_vis(kpie, kpje, kpke))

    ! -> pressure
    allocate(m4ago_ppo(kpie,kpje,kpke))

    ! Initialization
    aggregate_diagnostics = 0._wp
    m4ago_ppo             = 0._wp
    ws_agg                = 0._wp
    dyn_vis               = 0._wp

  end subroutine alloc_mem_m4ago

  !===================================================================================== pressure
  subroutine cleanup_mem_m4ago
    implicit none
    ! clean memory
    deallocate(aggregate_diagnostics)
    deallocate(ws_agg)
    deallocate(dyn_vis)
    deallocate(m4ago_ppo)
  end subroutine cleanup_mem_m4ago

  !===================================================================================== pressure
  subroutine calc_pressure(kpie, kpje, kpke,kbnd, pddpo,omask)

    use mo_vgrid, only: ptiestu

    implicit none

    integer, intent(in)  :: kpie                  !< 1st real of model grid.
    integer, intent(in)  :: kpje                  !< 2nd real of model grid.
    integer, intent(in)  :: kpke                  !< 3rd (vertical) real of model grid.
    integer, intent(in)  :: kbnd
    real, intent(in) :: pddpo(kpie,kpje,kpke)     !< size of scalar grid cell (3rd dimension) [m]
    real, intent(in) :: omask(kpie,kpje)          !< mask

    integer :: i,j,k

    !$OMP PARALLEL DO PRIVATE(i,j,k)
    do k = 1,kpke
      do j = 1,kpje
        do i = 1,kpie
          if(omask(i,j) > 0.5_wp .and. pddpo(i,j,k) .gt. dp_min) then
            m4ago_ppo(i,j,k) = 1e5_wp * ptiestu(i,j,k)*98060._wp*1.027e-6_wp ! pressure in unit Pa, 98060 = onem
          endif
        enddo
      enddo
    enddo
    !$OMP END PARALLEL DO
  end subroutine calc_pressure

  !===================================================================================== dynvis
  subroutine dynvis(kpie, kpje, kpke, kbnd, pddpo, omask, ptho, psao, ppo)
    !-----------------------------------------------------------------------
    !>
    !! dynvis calculates the molecular dynamic viscosity according to
    !! Richards 1998: The effect of temperature, pressure, and salinity
    !! on sound attenuation in turbid seawater. J. Acoust. Soc. Am. 103 (1),
    !! originally published by  Matthaeus, W. (1972): Die Viskositaet des
    !! Meerwassers. Beitraege zur Meereskunde, Heft 29 (in German).
    !!

    implicit none

    integer, intent(in)  :: kpie                  !< 1st real of model grid.
    integer, intent(in)  :: kpje                  !< 2nd real of model grid.
    integer, intent(in)  :: kpke                  !< 3rd (vertical) real of model grid.
    integer, intent(in)  :: kbnd

    real, intent(in) :: pddpo(kpie,kpje,kpke) !< size of scalar grid cell (3rd dimension) [m]
    real, intent(in) :: omask(kpie,kpje)      !< ocean mask
    real, intent(in) :: ptho(1-kbnd:kpie+kbnd,1-kbnd:kpje+kbnd,kpke) !< potential temperature [deg C]
    real, intent(in) :: psao(1-kbnd:kpie+kbnd,1-kbnd:kpje+kbnd,kpke)  !< salinity [psu.].
    real, intent(in) :: ppo(kpie,kpje,kpke)  !< pressure [Pa].

    ! Local variables
    real(wp)    :: press_val  ! Pascal/rho -> dbar
    real(wp)    :: ptho_val,psao_val
    integer :: i,j,k,kch
    kch = 0
    !$OMP PARALLEL DO PRIVATE(i,j,k,press_val,ptho_val,psao_val,kch)
    do j = 1,kpje
      do i = 1,kpie
        do k = 1,kpke
          if(pddpo(i,j,k) > dp_min .and. omask(i,j) > 0.5_wp) then
            kch = merge(k+1,k,k<kpke)
            if(pddpo(i,j,kch) > 0.5_wp) then
              press_val    = 0.5_wp*(ppo(i,j,k)  + ppo(i,j,kch))*1.e-5_wp ! Pascal -> dbar
              ptho_val     = 0.5_wp*(ptho(i,j,k) + ptho(i,j,kch))
              psao_val     = 0.5_wp*(psao(i,j,k) + ptho(i,j,kch))
            else
              press_val    = ppo(i,j,k)*1.e-5_wp ! Pascal -> dbar
              ptho_val     = ptho(i,j,k)
              psao_val     = psao(i,j,k)
            endif

            ! molecular dynamic viscosity
            dyn_vis(i,j,k) = mol_dyn_vis(press_val,ptho_val,psao_val)
          endif
        enddo
      enddo
    enddo
    !$OMP END PARALLEL DO
  end subroutine dynvis


end module mo_ihamocc4m4ago<|MERGE_RESOLUTION|>--- conflicted
+++ resolved
@@ -77,15 +77,9 @@
   use mo_param1_bgc,    only: iopal, ifdust, icalc, idet
 
   ! M4AGO routines:
-<<<<<<< HEAD
+  use mo_m4ago_kind,    only: wp
   use mo_m4ago_core,    only: rho_aq,ONE_SIXTH,PI,aggregates,                                      &
                             & ws_Re_approx,volweighted_agg_density,                                &
-=======
-  use mo_m4ago_kind,    only: wp
-  use mo_m4ago_core,    only: av_dp, av_rho_p, df_agg, b_agg, Lmax_agg,                            &
-                            & stickiness_agg,rho_aq,ONE_SIXTH,PI,                                  &
-                            & ws_aggregates,ws_Re_approx,volweighted_agg_density,                  &
->>>>>>> eb58675c
                             & volweighted_agg_porosity,conc_weighted_mean_agg_diameter,            &
                             & aggregate_properties, init_m4ago_core_parameters
 
@@ -129,27 +123,6 @@
   real(wp), protected :: agg_Re_crit     ! critical particle Reynolds number for fragmentation
 
   ! calculated model-specific parameters
-<<<<<<< HEAD
-  real, protected :: det_mol2mass ! mol detritus P/m^3 to kg POM /m^3 (according to stoichiometry)
-  real, protected :: V_dp_dust,V_dp_det,V_dp_calc,V_dp_opal   ! volumes of primary particles (L^3)
-  real, protected :: A_dp_dust,A_dp_det,A_dp_calc,A_dp_opal   ! surface areas of primary particles (L^2)
-  real, protected :: stickiness_min, stickiness_max           ! minimum and maximum stickiness of primary particles
-  real, protected :: rho_V_dp_dust,rho_V_dp_det,rho_V_dp_calc ! rho_V_dp_opal ! mass of primary particles (M)
-  real, protected :: Rm_SiP                                   ! molar mass ratio opal (SiO_2) to POM
-  real, protected :: thick_shell                              ! diatom frustule shell thickness (L)
-  real, protected :: d_frustule_inner                         ! diameter of hollow part in diatom frustule (L)
-  real, protected :: V_frustule_inner                         ! volume of hollow part in diatom frustule (L^3)
-  real, protected :: V_frustule_opal                          ! volume of opal shell material (L^3)
-  real, protected :: rho_V_frustule_opal                      ! mass of frustule material (M)
-
-  ! Parameter for M4AGO core
-  integer, parameter :: NPrimPartTypes = 4 ! Number of primary particle types generated from the biogeochemistry model
-
-  ! Fields
-  real,allocatable :: ws_agg(:,:,:)       ! mass concentration-weighted aggregate mean sinking velocity
-  real,allocatable :: dyn_vis(:,:,:)      ! molecular dynamic viscosity
-  real,allocatable :: m4ago_ppo(:,:,:)    ! pressure
-=======
   real(wp), protected :: det_mol2mass ! mol detritus P/m^3 to kg POM /m^3 (according to stoichiometry)
   real(wp), protected :: V_dp_dust,V_dp_det,V_dp_calc,V_dp_opal   ! volumes of primary particles (L^3)
   real(wp), protected :: A_dp_dust,A_dp_det,A_dp_calc,A_dp_opal   ! surface areas of primary particles (L^2)
@@ -161,30 +134,14 @@
   real(wp), protected :: V_frustule_inner                         ! volume of hollow part in diatom frustule (L^3)
   real(wp), protected :: V_frustule_opal                          ! volume of opal shell material (L^3)
   real(wp), protected :: rho_V_frustule_opal                      ! mass of frustule material (M)
-  real(wp), protected :: cell_det_mass                            ! mass of detritus material in diatoms
-  real(wp), protected :: cell_pot_det_mass                        ! potential (max) mass detritus material in diatoms
-  real(wp), protected :: free_detritus                            ! freely available detritus mass outside the frustule
-  real(wp), protected :: V_POM_cell                               ! volume of POM in frustule
-  real(wp), protected :: V_aq                                     ! volume of water space in frustule
-  real(wp), protected :: rho_frustule                             ! density of diatom frustule incl. opal, detritus and water
-  real(wp), protected :: rho_diatom                               ! density of either hollow frustule
-  real(wp), protected :: stickiness_frustule                      ! stickiness of the diatom frustile as primary particle
-  !$OMP THREADPRIVATE(free_detritus,rho_diatom,cell_det_mass,cell_pot_det_mass,V_POM_cell,V_aq,rho_frustule)
-
-  ! Parameters and fields for M4AGO core
+
+  ! Parameter for M4AGO core
   integer, parameter :: NPrimPartTypes = 4 ! Number of primary particle types generated from the biogeochemistry model
-  real(wp), protected, dimension(NPrimPartTypes)  :: dp_primpart  ! primary particle diameter of each primary particle type (L)
-  real(wp), protected, dimension(NPrimPartTypes)  :: rho_primpart ! primary particle density of each primary particle type (M/L^3)
-  real(wp), protected, dimension(NPrimPartTypes)  :: n_primpart   ! total number of each primary particle type (#/L^3)
-  real(wp), protected, dimension(NPrimPartTypes)  :: V_primpart   ! total volume of each primary particle type (L^3/L^3)
-  real(wp), protected, dimension(NPrimPartTypes)  :: A_primpart   ! Surface area of each primary particle type (L^2/L^3)
-  real(wp), protected, dimension(NPrimPartTypes)  :: stickiness_primpart ! Stickiness of each primary particle type (-)
-  !$OMP THREADPRIVATE(dp_primpart,rho_primpart,n_primpart,A_primpart,V_primpart,stickiness_primpart)
-
+
+  ! Fields
   real(wp),allocatable :: ws_agg(:,:,:)       ! mass concentration-weighted aggregate mean sinking velocity
   real(wp),allocatable :: dyn_vis(:,:,:)      ! molecular dynamic viscosity
   real(wp),allocatable :: m4ago_ppo(:,:,:)    ! pressure
->>>>>>> eb58675c
 
   ! Marine aggregate diagnostics
   real(wp), dimension (:,:,:,:), allocatable, target :: aggregate_diagnostics    ! diagnostics for marine aggregates
@@ -223,21 +180,12 @@
     dp_calc = 3.e-6_wp      ! following Henderiks 2008, Henderiks & Pagani 2008
     dp_opal = 20.e-6_wp     ! mean frustule diameter of diatoms
 
-<<<<<<< HEAD
     ! Stickiness values - note that their relative values to each other matter!
-    stickiness_TEP    = 0.19
-    stickiness_det    = 0.1
-    stickiness_opal   = 0.08
-    stickiness_calc   = 0.09
-    stickiness_dust   = 0.07
-=======
-    ! Stickiness values
     stickiness_TEP    = 0.19_wp
     stickiness_det    = 0.1_wp
     stickiness_opal   = 0.08_wp
     stickiness_calc   = 0.09_wp
     stickiness_dust   = 0.07_wp
->>>>>>> eb58675c
 
     ! Minimum and maximum aggregate fractal dimension
     agg_df_min        = 1.6_wp
@@ -349,11 +297,7 @@
             call ws_Re_approx(aggs,dyn_vis(i,j,k))
 
             ! Limit settling velocity wrt CFL:
-<<<<<<< HEAD
-            ws_agg(i,j,k) = min(aggs%ws_aggregates*dtbgc, 0.99*pddpo(i,j,k)) ! (m/s -> m/d)*dtb
-=======
-            ws_agg(i,j,k) = min(ws_aggregates*dtbgc, 0.99_wp*pddpo(i,j,k)) ! (m/s -> m/d)*dtb
->>>>>>> eb58675c
+            ws_agg(i,j,k) = min(aggs%ws_aggregates*dtbgc, 0.99_wp*pddpo(i,j,k)) ! (m/s -> m/d)*dtb
 
 
             ! ============================== Write general diagnostics ============
@@ -401,14 +345,14 @@
     real(wp) :: A_dust,A_det,A_calc,A_opal,A_total ! total surface area of primary particles per unit volume (L^2/L^3)
     real(wp) :: V_det,V_opal,V_calc,V_dust,V_solid ! total volume of primary particles in a unit volume (L^3/L^3)
 
-    real :: cell_det_mass                      ! mass of detritus material in diatoms
-    real :: cell_pot_det_mass                  ! potential (max) mass detritus material in diatoms
-    real :: free_detritus                      ! freely available detritus mass outside the frustule
-    real :: V_POM_cell                         ! volume of POM in frustule
-    real :: V_aq                               ! volume of water space in frustule
-    real :: rho_frustule                       ! density of diatom frustule incl. opal, detritus and water
-    real :: rho_diatom                         ! density of either hollow frustule or with additions of detritus and water
-    real :: stickiness_frustule                ! stickiness of the diatom frustile as primary particle
+    real(wp) :: cell_det_mass                      ! mass of detritus material in diatoms
+    real(wp) :: cell_pot_det_mass                  ! potential (max) mass detritus material in diatoms
+    real(wp) :: free_detritus                      ! freely available detritus mass outside the frustule
+    real(wp) :: V_POM_cell                         ! volume of POM in frustule
+    real(wp) :: V_aq                               ! volume of water space in frustule
+    real(wp) :: rho_frustule                       ! density of diatom frustule incl. opal, detritus and water
+    real(wp) :: rho_diatom                         ! density of either hollow frustule or with additions of detritus and water
+    real(wp) :: stickiness_frustule                ! stickiness of the diatom frustile as primary particle
 
     C_det  = abs(ocetra(i,j,k,idet))
     C_opal = abs(ocetra(i,j,k,iopal))
@@ -420,17 +364,12 @@
     n_dust  = 0._wp
     n_calc  = 0._wp
 
-    V_det   = 0._wp ! total volume of primary particles in a unit volume
-    V_opal  = 0._wp
-    V_calc  = 0._wp
-    V_dust  = 0._wp
-    V_solid = 0._wp
-
-<<<<<<< HEAD
-=======
-    free_detritus = 0._wp
-    rho_diatom    = 0._wp
->>>>>>> eb58675c
+    V_det   = 0. ! total volume of primary particles in a unit volume
+    V_opal  = 0.
+    V_calc  = 0.
+    V_dust  = 0.
+    V_solid = 0.
+
     ! n_det are detritus primary particle that are
     ! NOT linked to any diatom frustule
     ! n_opal are number of frustule-like primary particles possessing
@@ -441,21 +380,13 @@
     ! describing diatom frustule as hollow sphere
     ! that is completely or partially filled with detritus
     ! and water
-<<<<<<< HEAD
-    free_detritus     = 0.
-    rho_diatom        = 0.
-    cell_det_mass     = 0.
-    cell_pot_det_mass = 0.
-    V_POM_cell        = 0.
-    V_aq              = 0.
-    rho_frustule      = 0.
-=======
+    free_detritus     = 0._wp
+    rho_diatom        = 0._wp
     cell_det_mass     = 0._wp
     cell_pot_det_mass = 0._wp
     V_POM_cell        = 0._wp
     V_aq              = 0._wp
     rho_frustule      = 0._wp
->>>>>>> eb58675c
 
     ! number of opal frustules (/NUM_FAC)
     n_opal = C_opal*opalwei/rho_V_frustule_opal
